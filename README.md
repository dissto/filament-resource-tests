# Filament Tests

[![Latest Version on Packagist](https://img.shields.io/packagist/v/codewithdennis/filament-tests.svg?style=flat-square)](https://packagist.org/packages/codewithdennis/filament-tests)
[![Total Downloads](https://img.shields.io/packagist/dt/codewithdennis/filament-tests.svg?style=flat-square)](https://packagist.org/packages/codewithdennis/filament-tests)

A package that creates PEST tests specifically tailored for your Filament components.

## Early development

This package is still in early development. Some features may not be available yet or may not work as expected. If you encounter any issues, please create an [issue](https://github.com/CodeWithDennis/filament-tests/issues) on this repository.

> 🔴 This package is not production-ready yet, use it at your own risk. ⚠️

## Installation
You can install the package via composer:

```bash
composer require codewithdennis/filament-tests --dev
```

You can publish the config file with:

```bash
php artisan vendor:publish --tag="filament-tests-config"
```

This is the contents of the published config file:

```php
return [
    /**
     * The directory where the tests will be generated in.
     */
    'directory_name' => env('FILAMENT_TESTS_DIRECTORY_NAME', 'tests/Feature'),

    /**
     * Whether to separate the tests into folders based on the resource name.
     */
    'separate_tests_into_folders' => env('FILAMENT_TESTS_SEPARATE_TESTS_INTO_FOLDERS', false),
];
```

## Requirements

This package requires [Filament v3](https://filamentphp.com/docs/3.x/panels/installation) or later to run.

This package generates [PestPHP](https://pestphp.com/docs/installation) tests, make sure you have it installed in your project. You can install it by running the following command:

```bash
composer require pestphp/pest --dev --with-all-dependencies
```

Make sure you have the following packages installed as well:

```bash
composer require pestphp/pest-plugin-livewire --dev
```
```bash
composer require pestphp/pest-plugin-laravel --dev
```

## Usage

You can create a new test for a resource by running the following command:
> The following name formats are supported: `blog`, `Blog`, `BlogResource`

```bash
php artisan make:filament-test BlogResource
```

You can also pass a comma-separated list of resource names to create tests for multiple resources at once:

```bash
php artisan make:filament-test "BlogResource, PostResource"
```

If you don't specify a resource name, you will be prompted to choose one or more resources to create tests for interactively.

```bash
php artisan make:filament-test
````
## Options

| Option             | Description                                                            |
|--------------------|------------------------------------------------------------------------|
| `--all` `-a`       | Create tests for all Filament resources                                |
| `--directory` `-d` | The output directory for the test                                      |
| `--except` `-e`    | Create tests for all Filament resources except the specified resources |
| `--force` `-f`     | Overwrite existing tests                                               |
| `--only` `-o`      | Create tests for the specified resources                               |

## Tests
Tests are generated on demand and are tailored to the component that you're generating tests for. For example, if the resource component doesn't have any sortable columns, then the tests for sorting 
won't be generated.

### Publishing Stubs
You can customize the stubs by publishing them to your project:

```bash
php artisan vendor:publish --tag="filament-tests-stubs"
```
### Available Tests

- Pages
  - Auth
<<<<<<< HEAD
    - PasswordReset
        - [x] it can render the password reset page
=======
    - Login
        - [x] it can render the login page
>>>>>>> 2d739c13
- Resource
  - Page
      - Create
          - Form
              - Fields
                  - [X] [has a disabled field on create form](https://filamentphp.com/docs/3.x/forms/testing#disabled-fields)
                  - [x] [it has a field on create form](https://filamentphp.com/docs/3.x/forms/testing#fields)
                  - [x] [it has a hidden field on create form](https://filamentphp.com/docs/3.x/forms/testing#hidden-fields)
                  - [ ] [it can validate input on create form](https://filamentphp.com/docs/3.x/forms/testing#validation)
              - [x] [it has create form](https://filamentphp.com/docs/3.x/forms/testing#form-existence)
              - [ ] it can validate create form input
          - [x] [it can render the create page](https://filamentphp.com/docs/3.x/panels/testing#routing--render)
      - Edit
          - Form
              - Fields
                  - [X] [has a disabled field on edit form](https://filamentphp.com/docs/3.x/forms/testing#disabled-fields)
                  - [x] [it has a field on edit form](https://filamentphp.com/docs/3.x/forms/testing#fields)
                  - [x] [it has a hidden field on edit form](https://filamentphp.com/docs/3.x/forms/testing#hidden-fields)
                  - [ ] [it can validate input on edit form](https://filamentphp.com/docs/3.x/forms/testing#validation)
              - [x] [it has edit form](https://filamentphp.com/docs/3.x/forms/testing#form-existence)
              - [ ] it can validate edit form input
          - [x] [it can render the edit page](https://filamentphp.com/docs/3.x/panels/testing#routing--render)
      - Index
          - [x] Actions
              - [x] it has header actions on the index page
              - [x] it cannot render header actions on the index page
              - [x] it can render header actions on the index page
          - Table
              - Actions
                  - [x] [it can delete records](https://filamentphp.com/docs/3.x/tables/testing#calling-actions)
                  - [x] [it can force delete records](https://filamentphp.com/docs/3.x/tables/testing#calling-actions)
                  - [x] [it can soft delete records](https://filamentphp.com/docs/3.x/tables/testing#calling-actions)
                  - [x] [it has table action](https://filamentphp.com/docs/3.x/tables/testing#calling-actions)
                  - [x] [it can replicate records](https://filamentphp.com/docs/3.x/tables/testing#calling-actions)
                  - [x] [it can restore records](https://filamentphp.com/docs/3.x/tables/testing#calling-actions)
                  - [x] [it has the correct URL for table action](https://filamentphp.com/docs/3.x/infolists/testing#url)
                  - [x] [it has the correct URL and opens in a new tab for table action](https://filamentphp.com/docs/3.x/infolists/testing#url)
              - BulkActions
                  - [x] it can bulk delete records
                  - [x] it can bulk force delete records
                  - [x] it can bulk delete records
                  - [x] it has table bulk action
                  - [x] it can bulk restore records
                  - [x] it can bulk soft delete records
              - Columns
                  - [x] [it cannot render column](https://filamentphp.com/docs/3.x/tables/testing#columns)
                  - [x] [it has the correct descriptions above](https://filamentphp.com/docs/3.x/tables/testing#descriptions)
                  - [x] [it has the correct descriptions below](https://filamentphp.com/docs/3.x/tables/testing#descriptions)
                  - [x] [it has column](https://filamentphp.com/docs/3.x/tables/testing#existence)
                  - [x] [it has extra attributes](https://filamentphp.com/docs/3.x/tables/testing#extra-attributes)
                  - [x] [it can render column](https://filamentphp.com/docs/3.x/tables/testing#columns)
                  - [x] [it can search column](https://filamentphp.com/docs/3.x/tables/testing#searching)
                  - [x] [it can individually search by column](https://filamentphp.com/docs/3.x/tables/testing#searching)
                  - [x] [it has the correct options](https://filamentphp.com/docs/3.x/tables/testing#select-columns)
                  - [x] [it can sort column](https://filamentphp.com/docs/3.x/tables/testing#sorting)
              - Filters
                  - [ ] [it can add a table filter](https://filamentphp.com/docs/3.x/tables/testing#removing-filters)
                  - [ ] [it can remove a table filter](https://filamentphp.com/docs/3.x/tables/testing#removing-filters)
                  - [x] [it can reset table filters](https://filamentphp.com/docs/3.x/tables/testing#resetting-filters)
              - Summaries
                  - [ ] [it can average values in a column](https://filamentphp.com/docs/3.x/tables/testing#summaries)
                  - [ ] [it can count values in a column](https://filamentphp.com/docs/3.x/tables/testing#summaries)
                  - [ ] [it can count the occurrence of icons in a column](https://filamentphp.com/docs/3.x/tables/testing#summaries)
                  - [ ] [it can range date values in a column](https://filamentphp.com/docs/3.x/tables/testing#summaries)
                  - [ ] [it can range values in a column](https://filamentphp.com/docs/3.x/tables/testing#summaries)
                  - [ ] [it can sum values in a column](https://filamentphp.com/docs/3.x/tables/testing#summaries)
              - [x] it has the correct table description
              - [x] it has the correct table heading
          - [x] [it can list records on the index page](https://filamentphp.com/docs/3.x/tables/testing#render)
          - [x] [it can list records on the index page with pagination](https://filamentphp.com/docs/3.x/tables/testing#render)
          - [x] [it can render the index page](https://filamentphp.com/docs/3.x/tables/testing#render)
          - [x] [it cannot display trashed records by default](https://filamentphp.com/docs/3.x/tables/testing#render)
      - View
          - [x] [it can render the view page](https://filamentphp.com/docs/3.x/tables/testing#render)


## Running the package tests

You can run your tests normally by running the following command:

```bash
vendor/bin/pest
```

You can choose to only run the tests for this package by running the following command:

```bash
vendor/bin/pest --group=filament-tests
```

You can also run all your tests except the ones for this package by running the following command:

```bash
vendor/bin/pest --exclude-group=filament-tests
```

### Additional grouping options
| Name                 | Includes                                                |
|----------------------|---------------------------------------------------------|
| `filters`            | Runs the tests for the filters                          |
| `page`               | Runs the tests for the pages                            |
| `render`             | Runs the tests that check if the page renders correctly |
| `table`              | Runs the tests for the table                            |
| `table-actions`      | Runs the tests for table actions                        |
| `table-bulk-actions` | Runs the tests for table bulk actions                   |
> You can add any of those above groups to either `--exclude-group` or `--group` to include or exclude them from the test run. You can comma-separate multiple groups.

## Credits

- [CodeWithDennis](https://github.com/CodeWithDennis)
- [Dissto](https://github.com/dissto)
- [All Contributors](../../contributors)

## License

The MIT License (MIT). Please see [License File](LICENSE.md) for more information.<|MERGE_RESOLUTION|>--- conflicted
+++ resolved
@@ -103,13 +103,10 @@
 
 - Pages
   - Auth
-<<<<<<< HEAD
     - PasswordReset
         - [x] it can render the password reset page
-=======
     - Login
         - [x] it can render the login page
->>>>>>> 2d739c13
 - Resource
   - Page
       - Create
