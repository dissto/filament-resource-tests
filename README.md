# Filament Tests

[![Latest Version on Packagist](https://img.shields.io/packagist/v/codewithdennis/filament-tests.svg?style=flat-square)](https://packagist.org/packages/codewithdennis/filament-tests)
[![Total Downloads](https://img.shields.io/packagist/dt/codewithdennis/filament-tests.svg?style=flat-square)](https://packagist.org/packages/codewithdennis/filament-tests)

A package that creates PEST tests specifically tailored for your Filament components.

## Early development

This package is still in early development. Some features may not be available yet or may not work as expected. If you encounter any issues, please create an [issue](https://github.com/CodeWithDennis/filament-tests/issues) on this repository.

> 🔴 This package is not production-ready yet, use it at your own risk. ⚠️

## Installation
You can install the package via composer:

```bash
composer require codewithdennis/filament-tests --dev
```

You can publish the config file with:

```bash
php artisan vendor:publish --tag="filament-tests-config"
```

This is the contents of the published config file:

```php
return [
    /**
     * The directory where the tests will be generated in.
     */
    'directory_name' => env('FILAMENT_TESTS_DIRECTORY_NAME', 'tests/Feature'),

    /**
     * Whether to separate the tests into folders based on the resource name.
     */
    'separate_tests_into_folders' => env('FILAMENT_TESTS_SEPARATE_TESTS_INTO_FOLDERS', false),
];
```

## Requirements

This package requires [Filament v3](https://filamentphp.com/docs/3.x/panels/installation) or later to run.

This package generates [PestPHP](https://pestphp.com/docs/installation) tests, make sure you have it installed in your project. You can install it by running the following command:

```bash
composer require pestphp/pest --dev --with-all-dependencies
```

Make sure you have the following packages installed as well:

```bash
composer require pestphp/pest-plugin-livewire --dev
```
```bash
composer require pestphp/pest-plugin-laravel --dev
```

## Usage

You can create a new test for a resource by running the following command:
> The following name formats are supported: `blog`, `Blog`, `BlogResource`

```bash
php artisan make:filament-test BlogResource
```

If you don't specify a resource name, you will be prompted to choose one or more resources to create tests for interactively.

```bash
php artisan make:filament-test
````
## Options

| Option         | Description                             |
|----------------|-----------------------------------------|
| `--all` `-a`   | Create tests for all Filament resources |
| `--force` `-f` | Overwrite existing tests                |

## Tests
Tests are generated on demand and are tailored to the component that you're generating tests for. For example, if the resource component doesn't have any sortable columns, then the tests for sorting 
won't be generated.

**Resources**
  - [x] [It can render page](https://filamentphp.com/docs/3.x/tables/testing#render)
  - [x] [It can render create page](https://filamentphp.com/docs/3.x/panels/testing#create)
  - [x] [It can render edit page](https://filamentphp.com/docs/3.x/panels/testing#edit)
  - [x] [It can not render page](https://filamentphp.com/docs/3.x/tables/testing#render)
  - [x] [It can sort column](https://filamentphp.com/docs/3.x/tables/testing#sorting)
  - [x] [It can render column](https://filamentphp.com/docs/3.x/tables/testing#columns)
  - [x] [It can search column](https://filamentphp.com/docs/3.x/tables/testing#searching)
  - [x] [It has column](https://filamentphp.com/docs/3.x/tables/testing#existence)
  - [x] [It has the correct descriptions](https://filamentphp.com/docs/3.x/tables/testing#descriptions)
<<<<<<< HEAD
  - [x] [It has extra attributes](https://filamentphp.com/docs/3.x/tables/testing#extra-attributes)
=======
  - [x] It has the correct options (SelectColumn)
>>>>>>> 44a2af3b
  - [x] It can delete records
  - [x] It can soft delete records
  - [x] It can bulk delete records
  - [x] It can bulk soft delete records
  - [x] It can restore records
  - [x] It can bulk restore records
  - [x] It can replicate records
  - [x] It can force delete records
  - [x] It can bulk force delete records
  - [x] It can reset table filters
  - [ ] It can filter table records
  - [ ] It can remove table filters

## Running the package tests

You can run your tests normally by running the following command:

```bash
vendor/bin/pest
```

You can choose to only run the tests for this package by running the following command:

```bash
vendor/bin/pest --group=filament-tests
```

You can also run all your tests except the ones for this package by running the following command:

```bash
vendor/bin/pest --exclude-group=filament-tests
```

### Additional grouping options
| Name                 | Includes                                                |
|----------------------|---------------------------------------------------------|
| `filters`            | Runs the tests for the filters                          |
| `page`               | Runs the tests for the pages                            |
| `render`             | Runs the tests that check if the page renders correctly |
| `table`              | Runs the tests for the table                            |
| `table-actions`      | Runs the tests for table actions                        |
| `table-bulk-actions` | Runs the tests for table bulk actions                   |
> You can add any of those above groups to either `--exclude-group` or `--group` to include or exclude them from the test run. You can comma-separate multiple groups.

## Credits

- [CodeWithDennis](https://github.com/CodeWithDennis)
- [All Contributors](../../contributors)

## License

The MIT License (MIT). Please see [License File](LICENSE.md) for more information.<|MERGE_RESOLUTION|>--- conflicted
+++ resolved
@@ -94,11 +94,8 @@
   - [x] [It can search column](https://filamentphp.com/docs/3.x/tables/testing#searching)
   - [x] [It has column](https://filamentphp.com/docs/3.x/tables/testing#existence)
   - [x] [It has the correct descriptions](https://filamentphp.com/docs/3.x/tables/testing#descriptions)
-<<<<<<< HEAD
   - [x] [It has extra attributes](https://filamentphp.com/docs/3.x/tables/testing#extra-attributes)
-=======
   - [x] It has the correct options (SelectColumn)
->>>>>>> 44a2af3b
   - [x] It can delete records
   - [x] It can soft delete records
   - [x] It can bulk delete records
