<?php

namespace CodeWithDennis\FilamentTests\Handlers;

use Filament\Resources\Resource;
use Illuminate\Support\Collection;

class StubHandler
{
    public function __construct(public Resource $resource)
    {
    }

    public function setResource(Resource $resource): static
    {
        $this->resource = $resource;

        return $this;
    }

    public function getStubs(): Collection
    {
        $resource = $this->resource;

        $stubs = [
            \CodeWithDennis\FilamentTests\Stubs\SetupStub::make($resource)->get(),

<<<<<<< HEAD
            \CodeWithDennis\FilamentTests\Stubs\Pages\Auth\PasswordReset\Render::make($resource)->get(),
=======
            \CodeWithDennis\FilamentTests\Stubs\Pages\Auth\Login\Render::make($resource)->get(),
>>>>>>> 2d739c13

            \CodeWithDennis\FilamentTests\Stubs\Resource\Page\Index\Render::make($resource)->get(),
            \CodeWithDennis\FilamentTests\Stubs\Resource\Page\Index\ListRecords::make($resource)->get(),
            \CodeWithDennis\FilamentTests\Stubs\Resource\Page\Index\ListRecordsPaginated::make($resource)->get(),
            \CodeWithDennis\FilamentTests\Stubs\Resource\Page\Index\Trashed::make($resource)->get(),

            \CodeWithDennis\FilamentTests\Stubs\Resource\Page\Index\Actions\Exist::make($resource)->get(),
            \CodeWithDennis\FilamentTests\Stubs\Resource\Page\Index\Actions\Hidden::make($resource)->get(),
            \CodeWithDennis\FilamentTests\Stubs\Resource\Page\Index\Actions\Visible::make($resource)->get(),

            \CodeWithDennis\FilamentTests\Stubs\Resource\Page\Index\Table\Heading::make($resource)->get(),
            \CodeWithDennis\FilamentTests\Stubs\Resource\Page\Index\Table\Description::make($resource)->get(),

            \CodeWithDennis\FilamentTests\Stubs\Resource\Page\Index\Table\Actions\Url::make($resource)->get(),
            \CodeWithDennis\FilamentTests\Stubs\Resource\Page\Index\Table\Actions\UrlTab::make($resource)->get(),
            \CodeWithDennis\FilamentTests\Stubs\Resource\Page\Index\Table\Actions\Exist::make($resource)->get(),
            \CodeWithDennis\FilamentTests\Stubs\Resource\Page\Index\Table\Actions\Delete::make($resource)->get(),
            \CodeWithDennis\FilamentTests\Stubs\Resource\Page\Index\Table\Actions\DeleteSoft::make($resource)->get(),
            \CodeWithDennis\FilamentTests\Stubs\Resource\Page\Index\Table\Actions\Replicate::make($resource)->get(),
            \CodeWithDennis\FilamentTests\Stubs\Resource\Page\Index\Table\Actions\Restore::make($resource)->get(),
            \CodeWithDennis\FilamentTests\Stubs\Resource\Page\Index\Table\Actions\DeleteForce::make($resource)->get(),

            \CodeWithDennis\FilamentTests\Stubs\Resource\Page\Index\Table\BulkActions\Restore::make($resource)->get(),
            \CodeWithDennis\FilamentTests\Stubs\Resource\Page\Index\Table\BulkActions\Delete::make($resource)->get(),
            \CodeWithDennis\FilamentTests\Stubs\Resource\Page\Index\Table\BulkActions\DeleteForce::make($resource)->get(),
            \CodeWithDennis\FilamentTests\Stubs\Resource\Page\Index\Table\BulkActions\DeleteSoft::make($resource)->get(),
            \CodeWithDennis\FilamentTests\Stubs\Resource\Page\Index\Table\BulkActions\Exist::make($resource)->get(),

            \CodeWithDennis\FilamentTests\Stubs\Resource\Page\Index\Table\Columns\Exist::make($resource)->get(),
            \CodeWithDennis\FilamentTests\Stubs\Resource\Page\Index\Table\Columns\Render::make($resource)->get(),
            \CodeWithDennis\FilamentTests\Stubs\Resource\Page\Index\Table\Columns\CannotRender::make($resource)->get(),
            \CodeWithDennis\FilamentTests\Stubs\Resource\Page\Index\Table\Columns\Sort::make($resource)->get(),
            \CodeWithDennis\FilamentTests\Stubs\Resource\Page\Index\Table\Columns\Search::make($resource)->get(),
            \CodeWithDennis\FilamentTests\Stubs\Resource\Page\Index\Table\Columns\SearchIndividually::make($resource)->get(),
            \CodeWithDennis\FilamentTests\Stubs\Resource\Page\Index\Table\Columns\DescriptionAbove::make($resource)->get(),
            \CodeWithDennis\FilamentTests\Stubs\Resource\Page\Index\Table\Columns\DescriptionBelow::make($resource)->get(),
            \CodeWithDennis\FilamentTests\Stubs\Resource\Page\Index\Table\Columns\Select::make($resource)->get(),
            \CodeWithDennis\FilamentTests\Stubs\Resource\Page\Index\Table\Columns\ExtraAttributes::make($resource)->get(),

            \CodeWithDennis\FilamentTests\Stubs\Resource\Page\Index\Table\Summaries\Average::make($resource)->get(),
            \CodeWithDennis\FilamentTests\Stubs\Resource\Page\Index\Table\Summaries\Count::make($resource)->get(),
            \CodeWithDennis\FilamentTests\Stubs\Resource\Page\Index\Table\Summaries\CountIcon::make($resource)->get(),
            \CodeWithDennis\FilamentTests\Stubs\Resource\Page\Index\Table\Summaries\Range::make($resource)->get(),
            \CodeWithDennis\FilamentTests\Stubs\Resource\Page\Index\Table\Summaries\DateRange::make($resource)->get(),
            \CodeWithDennis\FilamentTests\Stubs\Resource\Page\Index\Table\Summaries\Sum::make($resource)->get(),

            \CodeWithDennis\FilamentTests\Stubs\Resource\Page\Index\Table\Filters\Reset::make($resource)->get(),
            \CodeWithDennis\FilamentTests\Stubs\Resource\Page\Index\Table\Filters\Add::make($resource)->get(),
            \CodeWithDennis\FilamentTests\Stubs\Resource\Page\Index\Table\Filters\Remove::make($resource)->get(),

            \CodeWithDennis\FilamentTests\Stubs\Resource\Page\Create\Render::make($resource)->get(),
            \CodeWithDennis\FilamentTests\Stubs\Resource\Page\Create\Form\Fields\Disabled::make($resource)->get(),
            \CodeWithDennis\FilamentTests\Stubs\Resource\Page\Create\Form\Fields\Exists::make($resource)->get(),
            \CodeWithDennis\FilamentTests\Stubs\Resource\Page\Create\Form\Fields\Hidden::make($resource)->get(),
            \CodeWithDennis\FilamentTests\Stubs\Resource\Page\Create\Form\Fields\Validate::make($resource)->get(),
            \CodeWithDennis\FilamentTests\Stubs\Resource\Page\Create\Form\Exists::make($resource)->get(),
            \CodeWithDennis\FilamentTests\Stubs\Resource\Page\Create\Form\Validate::make($resource)->get(),

            \CodeWithDennis\FilamentTests\Stubs\Resource\Page\Edit\Render::make($resource)->get(),
            \CodeWithDennis\FilamentTests\Stubs\Resource\Page\Edit\Form\Fields\Disabled::make($resource)->get(),
            \CodeWithDennis\FilamentTests\Stubs\Resource\Page\Edit\Form\Fields\Exists::make($resource)->get(),
            \CodeWithDennis\FilamentTests\Stubs\Resource\Page\Edit\Form\Fields\Hidden::make($resource)->get(),
            \CodeWithDennis\FilamentTests\Stubs\Resource\Page\Edit\Form\Fields\Validate::make($resource)->get(),
            \CodeWithDennis\FilamentTests\Stubs\Resource\Page\Edit\Form\Exists::make($resource)->get(),
            \CodeWithDennis\FilamentTests\Stubs\Resource\Page\Edit\Form\Validate::make($resource)->get(),

            \CodeWithDennis\FilamentTests\Stubs\Resource\Page\View\Render::make($resource)->get(),
        ];

        return collect($stubs);
    }
}<|MERGE_RESOLUTION|>--- conflicted
+++ resolved
@@ -25,11 +25,8 @@
         $stubs = [
             \CodeWithDennis\FilamentTests\Stubs\SetupStub::make($resource)->get(),
 
-<<<<<<< HEAD
             \CodeWithDennis\FilamentTests\Stubs\Pages\Auth\PasswordReset\Render::make($resource)->get(),
-=======
             \CodeWithDennis\FilamentTests\Stubs\Pages\Auth\Login\Render::make($resource)->get(),
->>>>>>> 2d739c13
 
             \CodeWithDennis\FilamentTests\Stubs\Resource\Page\Index\Render::make($resource)->get(),
             \CodeWithDennis\FilamentTests\Stubs\Resource\Page\Index\ListRecords::make($resource)->get(),
