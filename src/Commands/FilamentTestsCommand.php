--- conflicted
+++ resolved
@@ -119,12 +119,8 @@
 
             $tableRows[] = [$filename, $numTests, $duration];
         }
-
-<<<<<<< HEAD
+        
         $this->info('Tests for ' .count($generated) . ' resources have been created successfully.');
-=======
-        $this->info(count($generated).' test(s) created successfully.');
->>>>>>> 7e4c77d5
         $this->table(['Resource', 'No. Tests', 'Duration'], $tableRows);
 
         // Return success
