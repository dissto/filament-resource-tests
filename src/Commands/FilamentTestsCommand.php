<?php

namespace CodeWithDennis\FilamentTests\Commands;

use App\Models\User;
use Filament\Facades\Filament;
use Filament\Forms\Form;
use Filament\Resources\Pages\CreateRecord;
use Filament\Resources\Pages\EditRecord;
use Filament\Resources\Pages\ListRecords;
use Filament\Resources\Resource;
use Filament\Tables\Table;
use Illuminate\Console\Command;
use Illuminate\Filesystem\Filesystem;
use Illuminate\Support\Collection;

use function Laravel\Prompts\confirm;
use function Laravel\Prompts\multiselect;

class FilamentTestsCommand extends Command
{
    protected $signature = 'make:filament-test
                            {name? : The name of the resource}
                            {--a|all : Create tests for all Filament resources}
                            {--f|force : Force overwrite the existing test}';

    protected $description = 'Create a new test for a Filament component';

    public function __construct(protected Filesystem $files)
    {
        parent::__construct();
    }

    public function handle(): int
    {
        $availableResources = $this->getAvailableResources();

        if (! $this->argument('name')) {
            // Ask the user to select the resource they want to create a test for
            $selectedResources = ! $this->option('all') ? multiselect(
                label: 'What is the resource you would like to create this test for?',
                options: $availableResources->flatten(),
                required: true,
            ) : $availableResources->flatten();

            // Check if the first selected item is numeric (on windows without WSL multiselect returns an array of numeric strings)
            if (is_numeric($selectedResources[0] ?? null)) {
                // Convert the indexed selection back to the original resource path => resource name
                $selectedResources = collect($selectedResources)
                    ->mapWithKeys(fn ($index) => [
                        $availableResources->keys()->get($index) => $availableResources->get($availableResources->keys()->get($index)),
                    ]);
            }
        } else {
            // User supplied a resource name
            $suppliedResourceName = $this->getNormalizedResourceName($this->argument('name'));

            if (! $availableResources->contains($suppliedResourceName)) {
                $this->error("The resource {$suppliedResourceName} does not exist.");

                return self::FAILURE;
            }

            $selectedResources = [$availableResources->search($suppliedResourceName) => $suppliedResourceName];
        }

        foreach ($selectedResources as $selectedResource) {
            // Get the resource class based on the selected resource
            $resource = $this->getResourceClass($selectedResource);

            // Get the path where the test file will be created
            $path = $this->getSourceFilePath($selectedResource);

            // Create the directory if it doesn't exist
            $this->files->ensureDirectoryExists(dirname($path));

            // Get the contents of the test file
            $contents = $this->getSourceFile($resource);

            if ($this->files->exists($path) && ! $this->option('force')) {
                // Ask the user if they want to overwrite the existing test
                if (! confirm("The test for {$selectedResource} already exists. Do you want to overwrite it?")) {
                    // Skip this resource
                    continue;
                }
            }

            // Write the contents to the file
            $this->files->put($path, $contents);

            // Output a success message
            $this->info("Test for {$selectedResource} created successfully.");
        }

        // Return success
        return self::SUCCESS;
    }

    protected function getResourcePages(Resource $resource): Collection
    {
        return collect($resource::getPages())->keys();
    }

    protected function hasPage(string $name, Resource $resource): bool
    {
        return $this->getResourcePages($resource)->contains($name);
    }

    protected function getTableColumns(Resource $resource): Collection
    {
        return collect($this->getResourceTable($resource)->getColumns());
    }

    protected function getSearchableColumns(Resource $resource): Collection
    {
        return $this->getTableColumns($resource)
            ->filter(fn ($column) => $column->isSearchable());
    }

    protected function getSortableColumns(Resource $resource): Collection
    {
        return $this->getTableColumns($resource)
            ->filter(fn ($column) => $column->isSortable());
    }

    protected function getIndividuallySearchableColumns(Resource $resource): Collection
    {
        return $this->getTableColumns($resource)
            ->filter(fn ($column) => $column->isIndividuallySearchable());
    }

    protected function getToggleableColumns(Resource $resource): Collection
    {
        return $this->getTableColumns($resource)
            ->filter(fn ($column) => $column->isToggleable());
    }

    protected function getToggledHiddenByDefaultColumns(Resource $resource): Collection
    {
        return $this->getTableColumns($resource)
            ->filter(fn ($column) => $column->isToggledHiddenByDefault());
    }

    protected function getInitiallyVisibleColumns(Resource $resource): Collection
    {
        return $this->getTableColumns($resource)
            ->filter(fn ($column) => ! $column->isToggledHiddenByDefault());
    }

    protected function getDescriptionAboveColumns(Resource $resource): Collection
    {
        return $this->getTableColumns($resource)
            ->filter(fn ($column) => method_exists($column, 'description') &&
                $column->getDescriptionAbove()
            );
    }

    protected function getDescriptionBelowColumns(Resource $resource): Collection
    {
        return $this->getTableColumns($resource)
            ->filter(fn ($column) => method_exists($column, 'description') &&
                $column->getDescriptionBelow()
            );
    }

    protected function getTableColumnDescriptionAbove(Resource $resource): array
    {
        return $this->getDescriptionAboveColumns($resource)
            ->map(fn ($column) => [
                'column' => $column->getName(),
                'description' => $column->getDescriptionAbove(),
            ])->toArray();
    }

    protected function getTableColumnDescriptionBelow(Resource $resource): array
    {
        return $this->getDescriptionBelowColumns($resource)
            ->map(fn ($column) => [
                'column' => $column->getName(),
                'description' => $column->getDescriptionBelow(),
            ])->toArray();
    }

<<<<<<< HEAD
    protected function getExtraAttributesColumns(Resource $resource): Collection
    {
        return $this->getTableColumns($resource)
            ->filter(fn ($column) => $column->getExtraAttributes());
    }

    protected function getExtraAttributesColumnValues(Resource $resource): array
    {
        return $this->getExtraAttributesColumns($resource)
            ->map(fn ($column) => [
                'column' => $column->getName(),
                'attributes' => $column->getExtraAttributes(),
=======
    protected function getTableSelectColumns(Resource $resource): Collection
    {
        return $this->getTableColumns($resource)
            ->filter(fn ($column) => $column instanceof \Filament\Tables\Columns\SelectColumn);
    }

    protected function getTableSelectColumnsWithOptions(Resource $resource): array
    {
        return $this->getTableSelectColumns($resource)
            ->map(fn ($column) => [
                'column' => $column->getName(),
                'options' => $column->getOptions(),
>>>>>>> 44a2af3b
            ])->toArray();
    }

    protected function hasSoftDeletes(Resource $resource): bool
    {
        return method_exists($resource->getModel(), 'bootSoftDeletes');
    }

    protected function getResourceTableActions(Resource $resource): Collection
    {
        return collect($this->getResourceTable($resource)->getFlatActions());
    }

    protected function getResourceTableBulkActions(Resource $resource): Collection
    {
        return collect($this->getResourceTable($resource)->getFlatBulkActions());
    }

    protected function getResourceTableFilters(Table $table): Collection
    {
        return collect($table->getFilters());
    }

    protected function hasTableAction(string $action, Resource $resource): bool
    {
        return $this->getResourceTableActions($resource)->map(fn ($action) => $action->getName())->contains($action);
    }

    protected function hasTableBulkAction(string $action, Resource $resource): bool
    {
        return $this->getResourceTableBulkActions($resource)->map(fn ($action) => $action->getName())->contains($action);
    }

    protected function hasTableFilter(string $filter, Table $table): bool
    {
        return $this->getResourceTableFilters($table)->map(fn ($filter) => $filter->getName())->contains($filter);
    }

    protected function getStubPath(string $for, ?string $in = null): string
    {
        $basePath = __DIR__.DIRECTORY_SEPARATOR.'..'.DIRECTORY_SEPARATOR.'..'.DIRECTORY_SEPARATOR.'stubs';

        return $in
            ? $basePath.DIRECTORY_SEPARATOR.$in.DIRECTORY_SEPARATOR.$for.'.stub'
            : $basePath.DIRECTORY_SEPARATOR.$for.'.stub';
    }

    protected function getStubs(Resource $resource): array
    {
        // Get the resource table
        $resourceTable = $this->getResourceTable($resource);

        $stubs = [];

        // Base stubs that are always included
        $stubs[] = $this->getStubPath('Base');
        $stubs[] = $this->getStubPath('RenderPage', 'Page');

        // Check if there is a create page
        if ($this->hasPage('create', $resource)) {
            $stubs[] = $this->getStubPath('RenderCreatePage', 'Page');
        }

        // Check if there is an edit page
        if ($this->hasPage('edit', $resource)) {
            $stubs[] = $this->getStubPath('RenderEditPage', 'Page');
        }

        // Add additional stubs based on the columns
        if ($this->getTableColumns($resource)->isNotEmpty()) {
            $stubs[] = $this->getStubPath('HasColumn', 'Table/Columns');
        }

        // Check if there are initially visible columns
        if ($this->getInitiallyVisibleColumns($resource)->isNotEmpty()) {
            $stubs[] = $this->getStubPath('RenderColumn', 'Table/Columns');
        }

        // Check if there are toggleable columns that are hidden by default
        if ($this->getToggledHiddenByDefaultColumns($resource)->isNotEmpty()) {
            $stubs[] = $this->getStubPath('CannotRenderColumn', 'Table/Columns');
        }

        // Check if there are sortable columns
        if ($this->getSortableColumns($resource)->isNotEmpty()) {
            $stubs[] = $this->getStubPath('SortColumn', 'Table/Columns');
        }

        // Check if there are searchable columns
        if ($this->getSearchableColumns($resource)->isNotEmpty()) {
            $stubs[] = $this->getStubPath('SearchColumn', 'Table/Columns');
        }

        // Check if there are individually searchable columns
        if ($this->getIndividuallySearchableColumns($resource)->isNotEmpty()) {
            $stubs[] = $this->getStubPath('IndividuallySearchColumn', 'Table/Columns');
        }

        // Check if there is a description above
        if ($this->getDescriptionAboveColumns($resource)->isNotEmpty()) {
            $stubs[] = $this->getStubPath('DescriptionAbove', 'Table/Columns');
        }

        // Check if there is a description below
        if ($this->getDescriptionBelowColumns($resource)->isNotEmpty()) {
            $stubs[] = $this->getStubPath('DescriptionBelow', 'Table/Columns');
        }

        // Check if there are select columns
        if ($this->getTableSelectColumns($resource)->isNotEmpty()) {
            $stubs[] = $this->getStubPath('SelectColumn', 'Table/Columns');
        }

        // Check that trashed columns are not displayed by default
        if ($this->hasSoftDeletes($resource) && $this->getTableColumns($resource)->isNotEmpty()) {
            $stubs[] = $this->getStubPath('Trashed', 'Table');
        }

        // Check if there are columns with extra attributes
        if ($this->getExtraAttributesColumns($resource)->isNotEmpty()) {
            $stubs[] = $this->getStubPath('ExtraAttributes', 'Table/Columns');
        }

        // Check if there is a delete action
        if ($this->hasTableAction('delete', $resource)) {
            $stubs[] = ! $this->hasSoftDeletes($resource)
                ? $this->getStubPath('Delete', 'Table/Actions')
                : $this->getStubPath('SoftDelete', 'Table/Actions');
        }

        // Check if there is a bulk delete action
        if ($this->hasTableBulkAction('delete', $resource)) {
            $stubs[] = ! $this->hasSoftDeletes($resource)
                ? $this->getStubPath('Delete', 'Table/BulkActions')
                : $this->getStubPath('SoftDelete', 'Table/BulkActions');
        }

        // Check if there is a replicate action
        if ($this->hasTableAction('replicate', $resource)) {
            $stubs[] = $this->getStubPath('Replicate', 'Table/Actions');
        }

        // Check there are table filters
        if ($this->getResourceTableFilters($resourceTable)->isNotEmpty()) {
            $stubs[] = $this->getStubPath('CanResetFilters', 'Table/Filters');
        }

        // Check if there is a trashed filter
        if ($this->hasTableFilter('trashed', $resourceTable) && $this->hasSoftDeletes($resource)) {
            // Check if there is a restore action
            if ($this->hasTableAction('restore', $resource)) {
                $stubs[] = $this->getStubPath('Restore', 'Table/Actions');
            }

            // Check if there is a force delete action
            if ($this->hasTableAction('forceDelete', $resource)) {
                $stubs[] = $this->getStubPath('ForceDelete', 'Table/Actions');
            }

            // Check if there is a bulk restore action
            if ($this->hasTableBulkAction('restore', $resource)) {
                $stubs[] = $this->getStubPath('Restore', 'Table/BulkActions');
            }

            // Check if there is a bulk force delete action
            if ($this->hasTableBulkAction('forceDelete', $resource)) {
                $stubs[] = $this->getStubPath('ForceDelete', 'Table/BulkActions');
            }
        }

        // Return the stubs
        return $stubs;
    }

    protected function getResources(): Collection
    {
        return collect(Filament::getResources());
    }

    protected function getResourceClass(string $resource): ?Resource
    {
        $match = $this->getResources()
            ->first(fn ($value): bool => str_contains($value, $resource) && class_exists($value));

        return $match ? app()->make($match) : null;
    }

    // Get the available resources
    protected function getAvailableResources(): Collection
    {
        return $this->getResources()->map(fn ($resource): string => str($resource)->afterLast('Resources\\'));
    }

    protected function getSourceFilePath(string $name): string
    {
        $directory = trim(config('filament-tests.directory_name'), '/');

        if (config('filament-tests.separate_tests_into_folders')) {
            $directory .= DIRECTORY_SEPARATOR.$name;
        }

        return $directory.DIRECTORY_SEPARATOR.$name.'Test.php';
    }

    protected function getSourceFile(Resource $resource): array|bool|string
    {
        $contents = '';

        foreach ($this->getStubs($resource) as $stub) {
            $contents .= $this->getStubContents($stub, $this->getStubVariables($resource));
        }

        return $contents;
    }

    protected function getStubContents(string $stub, array $stubVariables = []): array|bool|string
    {
        $contents = file_get_contents($stub);

        foreach ($stubVariables as $search => $replace) {
            $contents = preg_replace("/\{\{\s*{$search}\s*\}\}/", $replace, $contents);
        }

        return $contents.PHP_EOL;
    }

    protected function getResourceRequiredCreateFields(Resource $resource): Collection
    {
        return collect($this->getResourceCreateForm($resource)->getFlatFields())
            ->filter(fn ($field) => $field->isRequired());
    }

    protected function getResourceRequiredEditFields(Resource $resource): Collection
    {
        return collect($this->getResourceEditForm($resource)->getFlatFields())
            ->filter(fn ($field) => $field->isRequired());
    }

    protected function getResourceCreateFields(Resource $resource): array
    {
        return $this->getResourceCreateForm($resource)->getFlatFields();
    }

    protected function getResourceEditFields(Resource $resource): array
    {
        return $this->getResourceEditForm($resource)->getFlatFields();
    }

    protected function getResourceEditForm(Resource $resource): Form
    {
        $livewire = app('livewire')->new(EditRecord::class);

        return $resource::form(new Form($livewire));
    }

    protected function getResourceCreateForm(Resource $resource): Form
    {
        $livewire = app('livewire')->new(CreateRecord::class);

        return $resource::form(new Form($livewire));
    }

    protected function getResourceTable(Resource $resource): Table
    {
        $livewire = app('livewire')->new(ListRecords::class);

        return $resource::table(new Table($livewire));
    }

    protected function convertDoubleQuotedArrayString(string $string): string
    {
        return str($string)
            ->replace('"', '\'')
            ->replace(',', ', ');
    }

    protected function transformToPestDataset(array $source, array $keys): string
    {
        $result = [];

        foreach ($source as $item) {
            $temp = [];

            foreach ($keys as $key) {
                if (isset($item[$key])) {
                    if (is_array($item[$key])) {
                        $nestedArray = [];
                        foreach ($item[$key] as $nestedKey => $nestedValue) {
                            $nestedArray[] = "'$nestedKey' => '$nestedValue'";
                        }
                        $temp[] = '['.implode(', ', $nestedArray).']';
                    } else {
                        $temp[] = "'".$item[$key]."'";
                    }
                }
            }

            $result[] = '['.implode(', ', $temp).']';
        }

        return $this->convertDoubleQuotedArrayString('['.implode(', ', $result).']');
    }

    protected function getStubVariables(Resource $resource): array
    {
        $resourceModel = $resource->getModel();
        $userModel = User::class;
        $modelImport = $resourceModel === $userModel ? "use {$resourceModel};" : "use {$resourceModel};\nuse {$userModel};";

        $toBeConverted = [
            'RESOURCE_TABLE_COLUMNS' => $this->getTableColumns($resource)->keys(),
            'RESOURCE_TABLE_INITIALLY_VISIBLE_COLUMNS' => $this->getInitiallyVisibleColumns($resource)->keys(),
            'RESOURCE_TABLE_TOGGLED_HIDDEN_BY_DEFAULT_COLUMNS' => $this->getToggledHiddenByDefaultColumns($resource)->keys(),
            'RESOURCE_TABLE_INDIVIDUALLY_SEARCHABLE_COLUMNS' => $this->getIndividuallySearchableColumns($resource)->keys(),
            'RESOURCE_TABLE_SEARCHABLE_COLUMNS' => $this->getSearchableColumns($resource)->keys(),
            'RESOURCE_TABLE_SORTABLE_COLUMNS' => $this->getSortableColumns($resource)->keys(),
            'RESOURCE_TABLE_TOGGLEABLE_COLUMNS' => $this->getToggleableColumns($resource)->keys(),
        ];

        $converted = array_map(function ($value) {
            return $this->convertDoubleQuotedArrayString($value);
        }, $toBeConverted);

        return array_merge([
            'MODEL_IMPORT' => $modelImport,
            'MODEL_PLURAL_NAME' => str($resourceModel)->afterLast('\\')->plural(),
            'MODEL_SINGULAR_NAME' => str($resourceModel)->afterLast('\\'),
            'RESOURCE' => str($resource::class)->afterLast('\\'),
            'RESOURCE_TABLE_DESCRIPTIONS_ABOVE_COLUMNS' => $this->transformToPestDataset($this->getTableColumnDescriptionAbove($resource), ['column', 'description']),
            'RESOURCE_TABLE_DESCRIPTIONS_BELOW_COLUMNS' => $this->transformToPestDataset($this->getTableColumnDescriptionBelow($resource), ['column', 'description']),
<<<<<<< HEAD
            'RESOURCE_TABLE_EXTRA_ATTRIBUTES_COLUMNS' => $this->transformToPestDataset($this->getExtraAttributesColumnValues($resource), ['column', 'attributes']),
=======
            'RESOURCE_TABLE_SELECT_COLUMNS' => $this->transformToPestDataset($this->getTableSelectColumnsWithOptions($resource), ['column', 'options']),
>>>>>>> 44a2af3b
        ], $converted);
    }

    protected function getNormalizedResourceName(string $name): string
    {
        return str($name)->ucfirst()->finish('Resource');
    }
}<|MERGE_RESOLUTION|>--- conflicted
+++ resolved
@@ -181,7 +181,7 @@
             ])->toArray();
     }
 
-<<<<<<< HEAD
+
     protected function getExtraAttributesColumns(Resource $resource): Collection
     {
         return $this->getTableColumns($resource)
@@ -194,7 +194,9 @@
             ->map(fn ($column) => [
                 'column' => $column->getName(),
                 'attributes' => $column->getExtraAttributes(),
-=======
+        ])->toArray();
+    }
+  
     protected function getTableSelectColumns(Resource $resource): Collection
     {
         return $this->getTableColumns($resource)
@@ -207,7 +209,6 @@
             ->map(fn ($column) => [
                 'column' => $column->getName(),
                 'options' => $column->getOptions(),
->>>>>>> 44a2af3b
             ])->toArray();
     }
 
@@ -538,11 +539,8 @@
             'RESOURCE' => str($resource::class)->afterLast('\\'),
             'RESOURCE_TABLE_DESCRIPTIONS_ABOVE_COLUMNS' => $this->transformToPestDataset($this->getTableColumnDescriptionAbove($resource), ['column', 'description']),
             'RESOURCE_TABLE_DESCRIPTIONS_BELOW_COLUMNS' => $this->transformToPestDataset($this->getTableColumnDescriptionBelow($resource), ['column', 'description']),
-<<<<<<< HEAD
             'RESOURCE_TABLE_EXTRA_ATTRIBUTES_COLUMNS' => $this->transformToPestDataset($this->getExtraAttributesColumnValues($resource), ['column', 'attributes']),
-=======
             'RESOURCE_TABLE_SELECT_COLUMNS' => $this->transformToPestDataset($this->getTableSelectColumnsWithOptions($resource), ['column', 'options']),
->>>>>>> 44a2af3b
         ], $converted);
     }
 
