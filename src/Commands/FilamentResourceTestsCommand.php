<?php

namespace CodeWithDennis\FilamentResourceTests\Commands;

use App\Models\User;
use Filament\Facades\Filament;
use Filament\Forms\Form;
use Filament\Resources\Pages\CreateRecord;
use Filament\Resources\Pages\EditRecord;
use Filament\Resources\Pages\ListRecords;
use Filament\Resources\Resource;
use Filament\Tables\Table;
use Illuminate\Console\Command;
use Illuminate\Filesystem\Filesystem;
use Illuminate\Support\Collection;

use function Laravel\Prompts\confirm;
use function Laravel\Prompts\multiselect;

class FilamentResourceTestsCommand extends Command
{
    protected $signature = 'make:filament-resource-test';

    protected $description = 'Create tests for a Filament components';

    protected Filesystem $files;

    public function __construct(Filesystem $files)
    {
        parent::__construct();

        $this->files = $files;
    }

    public function handle(): int
    {
        // Get the available resources
        $availableResources = $this->getResources()
            ->map(fn ($resource): string => str($resource)->afterLast('Resources\\'));

        // Ask the user to select the resource they want to create a test for
        $selectedResources = multiselect(
            label: 'What is the resource you would like to create this test for?',
            options: $availableResources->flatten(),
            required: true,
        );

        // Check if the first selected item is numeric (on windows without WSL multiselect returns an array of numeric strings)
        if (is_numeric($selectedResources[0] ?? null)) {
            // Convert the indexed selection back to the original resource path => resource name
            $selectedResources = collect($selectedResources)
                ->mapWithKeys(fn ($index) => [
                    $availableResources->keys()->get($index) => $availableResources->get($availableResources->keys()->get($index)),
                ]);
        }

        foreach ($selectedResources as $selectedResource) {
            // Get the resource class based on the selected resource
            $resource = $this->getResourceClass($selectedResource);

            // Get the path where the test file will be created
            $path = $this->getSourceFilePath($selectedResource);

            // Create the directory if it doesn't exist
            // TODO: (fix) We don't need to create the directory if it already exists (looping right now)
            $this->makeDirectory(dirname($path));

            // Get the contents of the test file
            $contents = $this->getSourceFile($resource);

            // If the file already exists, ask the user if they want to overwrite it.
            if ($this->files->exists($path)) {
                if (! confirm("Test for {$selectedResource} already exists. Do you want to overwrite it?")) {
                    continue;
                }
            }

            // Write the contents to the file
            $this->files->put($path, $contents);

            // Output a success message
            $this->info("Test for {$selectedResource} created successfully.");
        }

        // Return success
        return self::SUCCESS;
    }

    protected function getTableColumns(Resource $resource): Collection
    {
        return collect($this->getResourceTable($resource)->getColumns());
    }

    protected function getSearchableColumns(Resource $resource): Collection
    {
        return $this->getTableColumns($resource)
            ->filter(fn ($column) => $column->isSearchable())
            ->keys();
    }

    protected function getSortableColumns(Resource $resource): Collection
    {
        return $this->getTableColumns($resource)
            ->filter(fn ($column) => $column->isSortable())
            ->keys();
    }

    protected function getIndividuallySearchableColumns(Resource $resource): Collection
    {
        return $this->getTableColumns($resource)
            ->filter(fn ($column) => $column->isIndividuallySearchable())
            ->keys();
    }

    protected function getToggleableColumns(Resource $resource): Collection
    {
        return $this->getTableColumns($resource)
            ->filter(fn ($column) => $column->isToggleable())
            ->keys();
    }

    protected function getToggledHiddenByDefaultColumns(Resource $resource): Collection
    {
        return $this->getTableColumns($resource)
            ->filter(fn ($column) => $column->isToggledHiddenByDefault())
            ->keys();
    }

    protected function getInitiallyVisibleColumns(Resource $resource): Collection
    {
        return $this->getTableColumns($resource)
            ->filter(fn ($column) => ! $column->isToggledHiddenByDefault())
            ->keys();
    }

    protected function getStubs(Resource $resource): array
    {
        // Base stubs that are always included
        $stubs = ['Base', 'RenderPage'];

        // Get the columns of the resource table
        $columns = collect($this->getResourceTable($resource)->getColumns());

        // Add additional stubs based on the columns
        if ($this->getTableColumns($resource)->isNotEmpty()) {
            $stubs[] = 'HasColumn';
            $stubs[] = 'RenderColumn';
        }

        // Check if there are sortable columns
        if ($this->getSortableColumns($resource)->isNotEmpty()) {
            $stubs[] = 'SortColumn';
        }

        // Check if there are searchable columns
        if ($this->getSearchableColumns($resource)->isNotEmpty()) {
            $stubs[] = 'SearchColumn';
        }

        // Check if there are individually searchable columns
        if ($this->getIndividuallySearchableColumns($resource)->isNotEmpty()) {
            $stubs[] = 'IndividuallySearchColumn';
        }
<<<<<<< HEAD
        
=======

        // Check if there are toggleable columns
        //        if ($this->getToggleableColumns($resource)->isNotEmpty()) {
        //            $stubs[] = 'ToggleColumn';
        //        }

        // Check if there are toggleable (toggled hidden by default) columns
        //        if ($this->getToggledHiddenByDefaultColumns($resource)->isNotEmpty()) {
        //            $stubs[] = 'ToggleHiddenByDefaultColumn';
        //        }

        // Check if there are initially visible columns
        //        if ($this->getInitiallyVisibleColumns($resource)->isNotEmpty()) {
        //            $stubs[] = 'InitiallyVisibleColumn';
        //        }

>>>>>>> 213ede49
        // Return the stubs
        return $stubs;
    }

    protected function getResources(): Collection
    {
        return collect(Filament::getResources());
    }

    protected function getResourceClass(string $resource): ?Resource
    {
        $match = $this->getResources()
            ->first(fn ($value): bool => str_contains($value, $resource) && class_exists($value));

        return $match ? app()->make($match) : null;
    }

    protected function getSourceFilePath(string $name): string
    {
        $directory = trim(config('filament-resource-tests.directory_name'), '/');

        if (config('filament-resource-tests.separate_tests_into_folders')) {
            $directory .= DIRECTORY_SEPARATOR.$name;
        }

        return $directory.DIRECTORY_SEPARATOR.$name.'Test.php';
    }

    protected function makeDirectory($path): string
    {
        if (! $this->files->isDirectory($path)) {
            $this->files->makeDirectory($path, 0777, true, true);
        }

        return $path;
    }

    protected function getSourceFile(Resource $resource): array|bool|string
    {
        $contents = '';

        foreach ($this->getStubs($resource) as $stub) {
            $contents .= $this->getStubContents(__DIR__.'/../../stubs/'.$stub.'.stub', $this->getStubVariables($resource));
        }

        return $contents;
    }

    protected function getStubContents(string $stub, array $stubVariables = []): array|bool|string
    {
        $contents = file_get_contents($stub);

        foreach ($stubVariables as $search => $replace) {
            $contents = str_replace('$'.$search.'$', $replace, $contents);
        }

        return $contents.PHP_EOL.PHP_EOL;
    }

    protected function getResourceRequiredCreateFields(Resource $resource): Collection
    {
        return collect($this->getResourceCreateForm($resource)->getFlatFields())
            ->filter(fn ($field) => $field->isRequired());
    }

    protected function getResourceRequiredEditFields(Resource $resource): Collection
    {
        return collect($this->getResourceEditForm($resource)->getFlatFields())
            ->filter(fn ($field) => $field->isRequired());
    }

    protected function getResourceCreateFields(Resource $resource): array
    {
        return $this->getResourceCreateForm($resource)->getFlatFields();
    }

    protected function getResourceEditFields(Resource $resource): array
    {
        return $this->getResourceEditForm($resource)->getFlatFields();
    }

    protected function getResourceEditForm(Resource $resource): Form
    {
        $livewire = app('livewire')->new(EditRecord::class);

        return $resource::form(new Form($livewire));
    }

    protected function getResourceCreateForm(Resource $resource): Form
    {
        $livewire = app('livewire')->new(CreateRecord::class);

        return $resource::form(new Form($livewire));
    }

    protected function getResourceTable(Resource $resource): Table
    {
        $livewire = app('livewire')->new(ListRecords::class);

        return $resource::table(new Table($livewire));
    }

    protected function convertDoubleQuotedArrayString(string $string): string
    {
        return str($string)
            ->replace('"', '\'')
            ->replace(',', ', ');
    }

    protected function getResourceTableFilters(Table $table): array
    {
        return $table->getFilters();
    }

    protected function getStubVariables(Resource $resource): array // TODO: This part is a bit messy, maybe refactor it
    {
        $resourceModel = $resource->getModel();
        $columns = collect($this->getResourceTable($resource)->getColumns());

        $userModel = User::class;
        $modelImport = $resourceModel === $userModel ? "use {$resourceModel};" : "use {$resourceModel};\nuse {$userModel};";

        return [
            'RESOURCE' => str($resource::class)->afterLast('\\'),
            'MODEL_IMPORT' => $modelImport,
            'MODEL_SINGULAR_NAME' => str($resourceModel)->afterLast('\\'),
            'MODEL_PLURAL_NAME' => str($resourceModel)->afterLast('\\')->plural(),
            'RESOURCE_TABLE_COLUMNS' => $this->convertDoubleQuotedArrayString($this->getTableColumns($resource)->keys()),
            'RESOURCE_TABLE_COLUMNS_INITIALLY_VISIBLE' => $this->convertDoubleQuotedArrayString($this->getInitiallyVisibleColumns($resource)),
            'RESOURCE_TABLE_COLUMNS_TOGGLED_HIDDEN_BY_DEFAULT' => $this->convertDoubleQuotedArrayString($this->getToggledHiddenByDefaultColumns($resource)),
            'RESOURCE_TABLE_TOGGLEABLE_COLUMNS' => $this->convertDoubleQuotedArrayString($this->getToggleableColumns($resource)),
            'RESOURCE_TABLE_SORTABLE_COLUMNS' => $this->convertDoubleQuotedArrayString($this->getSortableColumns($resource)),
            'RESOURCE_TABLE_SEARCHABLE_COLUMNS' => $this->convertDoubleQuotedArrayString($this->getSearchableColumns($resource)),
            'RESOURCE_TABLE_INDIVIDUALLY_SEARCHABLE_COLUMNS' => $this->convertDoubleQuotedArrayString($this->getIndividuallySearchableColumns($resource)),
        ];
    }
}<|MERGE_RESOLUTION|>--- conflicted
+++ resolved
@@ -161,26 +161,7 @@
         if ($this->getIndividuallySearchableColumns($resource)->isNotEmpty()) {
             $stubs[] = 'IndividuallySearchColumn';
         }
-<<<<<<< HEAD
-        
-=======
-
-        // Check if there are toggleable columns
-        //        if ($this->getToggleableColumns($resource)->isNotEmpty()) {
-        //            $stubs[] = 'ToggleColumn';
-        //        }
-
-        // Check if there are toggleable (toggled hidden by default) columns
-        //        if ($this->getToggledHiddenByDefaultColumns($resource)->isNotEmpty()) {
-        //            $stubs[] = 'ToggleHiddenByDefaultColumn';
-        //        }
-
-        // Check if there are initially visible columns
-        //        if ($this->getInitiallyVisibleColumns($resource)->isNotEmpty()) {
-        //            $stubs[] = 'InitiallyVisibleColumn';
-        //        }
-
->>>>>>> 213ede49
+
         // Return the stubs
         return $stubs;
     }
