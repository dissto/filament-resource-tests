--- conflicted
+++ resolved
@@ -13,14 +13,9 @@
 
     public function getShouldGenerate(): bool
     {
-<<<<<<< HEAD
-        return $this->hasPage('edit', $this->resource) &&
-        collect($this->getResourceEditFormFields($this->resource))->count();
-=======
         return $this->getGroupToConfig() &&
             $this->hasPage('edit', $this->resource) &&
         collect($this->getResourceEditFields($this->resource))->count();
->>>>>>> 9602c2b7
     }
 
     public function getVariables(): array
