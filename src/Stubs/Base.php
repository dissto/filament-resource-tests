--- conflicted
+++ resolved
@@ -611,7 +611,6 @@
         return $this->getResourceTableFilters($table)->map(fn ($filter) => $filter->getName())->contains($filter);
     }
 
-<<<<<<< HEAD
     public function getRegistrationRouteAction(): ?string
     {
         return Filament::getDefaultPanel()?->getRegistrationRouteAction();
@@ -620,7 +619,8 @@
     public function hasRegistration(): bool
     {
         return Filament::hasRegistration();
-=======
+    }
+  
     public function getRequestPasswordResetRouteAction(): ?string
     {
         return Filament::getDefaultPanel()?->getRequestPasswordResetRouteAction();
@@ -629,7 +629,6 @@
     public function hasPasswordReset(): bool
     {
         return Filament::hasPasswordReset();
->>>>>>> 98c9adce
     }
 
     public function getLoginRouteAction(): ?string
