<?php

namespace CodeWithDennis\FilamentTests\Stubs;

use Closure;
use Filament\Facades\Filament;
use Filament\Forms\Form;
use Filament\Resources\Pages\CreateRecord;
use Filament\Resources\Pages\EditRecord;
use Filament\Resources\Pages\ListRecords;
use Filament\Resources\Resource;
use Filament\Support\Concerns\EvaluatesClosures;
use Filament\Tables\Table;
use Illuminate\Support\Collection;

class Base
{
    use EvaluatesClosures;

    public Closure|string|null $group = null;

    public Closure|string|null $name = null;

    public Closure|string $description = '';

    public Closure|string|null $path;

    public Closure|bool|null $shouldGenerate = true;

    public Closure|array|null $variables;

    public Closure|bool $isTodo = false;

    public Closure|bool $shouldGenerateWithTodos = true;

    public function __construct(public Resource $resource)
    {
    }

    public static function make(Resource $resource): self
    {
        return new static($resource);
    }

    public function group(string|Closure|null $group): static
    {
        $this->group = $group;

        return $this;
    }

    public function resolveGroupByNamespace(): ?string
    {
        $namespace = get_class($this);

        if (! str_contains($namespace, 'Stubs\\')) {
            return null;
        }

        $partAfterStubs = str($namespace)->after('Stubs\\');

        if (! $partAfterStubs->contains('\\')) {
            return null;
        }

        return $partAfterStubs->beforeLast('\\')->replace('\\', '/');
    }

    public function getGroup(): ?string
    {
        return $this->evaluate($this->group ?? $this->resolveGroupByNamespace());
    }

    public function path(string|Closure|null $path): static
    {
        $this->path = $path;

        return $this;
    }

    public function resolveNameByClass(): string
    {
        $class = get_class($this);

        return str($class)->afterLast('\\');
    }

    public function name(string|Closure|null $name): static
    {
        $this->name = $name;

        return $this;
    }

    public function getName(): string
    {
        return $this->evaluate($this->name ?? $this->resolveNameByClass());
    }

    public function description(string|Closure $description): static
    {
        $this->description = $description;

        return $this;
    }

    public function getDescription(): string
    {
        return $this->evaluate($this->description ?? '');
    }

    public function getPath(): string
    {
        $path = __DIR__.'/../../stubs/'.$this->getGroup().'/'.$this->getName().'.stub';

        $default = str($path)
            ->replaceMatches('/[\/\\\\]+/', DIRECTORY_SEPARATOR);

        return $this->evaluate($this->path ?? $default);
    }

    public function variables(array|Closure|null $variables): static
    {
        $this->variables = $variables;

        return $this;
    }

    public function getVariables(): array
    {
        return $this->evaluate($this->variables ?? []);
    }

    public function getDefaultVariables(): array
    {
        $resource = $this->resource;

        $resourceModel = $resource->getModel();
        $userModel = \App\Models\User::class;
        $modelImport = $resourceModel === $userModel ? "use {$resourceModel};" : "use {$resourceModel};\nuse {$userModel};";

        $toBeConverted = [
            'DESCRIPTION' => str($this->getDescription())->wrap('\''),
            'MODEL_IMPORT' => $modelImport,
            'MODEL_PLURAL_NAME' => str($resourceModel)->afterLast('\\')->plural(),
            'MODEL_SINGULAR_NAME' => str($resourceModel)->afterLast('\\'),
            'RESOURCE' => str($resource::class)->afterLast('\\'),
            'RESOURCE_LIST_CLASS' => $this->hasPage('index', $resource) ? 'List'.str($resourceModel)->afterLast('\\')->plural()->append('::class') : '',
            'RESOURCE_CREATE_CLASS' => $this->hasPage('create', $resource) ? 'Create'.str($resourceModel)->afterLast('\\')->append('::class') : '',
            'RESOURCE_EDIT_CLASS' => $this->hasPage('edit', $resource) ? 'Edit'.str($resourceModel)->afterLast('\\')->append('::class') : '',
            'RESOURCE_VIEW_CLASS' => $this->hasPage('view', $resource) ? 'View'.str($resourceModel)->afterLast('\\')->append('::class') : '',
            'LOAD_TABLE_METHOD_IF_DEFERRED' => $this->tableHasDeferredLoading($resource) ? $this->getDeferredLoadingMethod() : '',
            'RESOLVED_GROUP_METHOD' => $this->getGroupMethod(),
        ];

        return array_map(function ($value) {
            return $this->convertDoubleQuotedArrayString($value);
        }, $toBeConverted);
    }

    public function shouldGenerate(bool|Closure|null $condition): static
    {
        $this->shouldGenerate = $condition;

        return $this;
    }

    public function todo(bool|Closure $condition): static
    {
        $this->isTodo = $condition;

        return $this;
    }

    public function isTodo(): bool
    {
        return $this->evaluate($this->isTodo) ?? false;
    }

    public function shouldGenerateWithTodos(bool|Closure $condition): static
    {
        $this->shouldGenerateWithTodos = $condition;

        return $this;
    }

    public function getShouldGenerateWithTodos(): bool
    {
        return $this->evaluate($this->shouldGenerateWithTodos);
    }

    public function getShouldGenerate(): bool
    {
        if ($this->isTodo() && $this->getShouldGenerateWithTodos()) {
            return true;
        }

        return $this->evaluate($this->shouldGenerate);
    }

    public function get(): ?array
    {
        if (! $this->getShouldGenerate()) {
            return null;
        }

        return [
            'name' => $this->getName(),
            'group' => $this->getGroup(),
            'fileName' => $this->getName().'.stub',
            'path' => $this->getPath(),
            'variables' => array_merge($this->getDefaultVariables(), $this->getVariables()),
            'isTodo' => $this->isTodo(),
        ];
    }

    public function convertDoubleQuotedArrayString(string $string): string
    {
        return str($string)
            ->replace('"', '\'')
            ->replace(',', ', ');
    }

    protected function transformToPestDataset(array $source, array $keys): string
    {
        $result = [];

        foreach ($source as $item) {
            $temp = [];

            foreach ($keys as $key) {
                if (isset($item[$key])) {
                    if (is_array($item[$key])) {
                        $nestedArray = [];
                        foreach ($item[$key] as $nestedKey => $nestedValue) {
                            $nestedArray[] = "'$nestedKey' => '$nestedValue'";
                        }
                        $temp[] = '['.implode(',', $nestedArray).']';
                    } else {
                        $temp[] = "'".$item[$key]."'";
                    }
                }
            }

            $result[] = '['.implode(',', $temp).']';
        }

        return $this->convertDoubleQuotedArrayString('['.implode(',', $result).']');
    }

    public function getResourceRequiredCreateFields(Resource $resource): Collection
    {
        return collect($this->getResourceCreateForm($resource)->getFlatFields())
            ->filter(fn ($field) => $field->isRequired());
    }

    public function getResourceRequiredEditFields(Resource $resource): Collection
    {
        return collect($this->getResourceEditForm($resource)->getFlatFields())
            ->filter(fn ($field) => $field->isRequired());
    }

    public function getResourceCreateFields(Resource $resource): array
    {
        return $this->getResourceCreateForm($resource)->getFlatFields(withHidden: true);
    }

    public function getResourceEditFields(Resource $resource): array
    {
        return $this->getResourceEditForm($resource)->getFlatFields(withHidden: true);
    }

    public function getResourceEditForm(Resource $resource): Form
    {
        $livewire = app('livewire')->new(EditRecord::class);

        return $resource::form(new Form($livewire));
    }

    public function getResourceCreateForm(Resource $resource): Form
    {
        $livewire = app('livewire')->new(CreateRecord::class);

        return $resource::form(new Form($livewire));
    }

    public function getResourceTable(Resource $resource): Table
    {
        $livewire = app('livewire')->new(ListRecords::class);

        return $resource::table(new Table($livewire));
    }

    public function getResourcePages(Resource $resource): Collection
    {
        return collect($resource::getPages())->keys();
    }

    public function hasPage(string $name, Resource $resource): bool
    {
        return $this->getResourcePages($resource)->contains($name);
    }

    public function tableHasPagination(Resource $resource): bool
    {
        return $this->getResourceTable($resource)->isPaginated();
    }

    public function tableHasHeading(Resource $resource): bool
    {
        return $this->getResourceTable($resource)->getHeading() !== null;
    }

    public function getTableHeading(Resource $resource): ?string
    {
        return $this->getResourceTable($resource)->getHeading();
    }

    public function tableHasDescription(Resource $resource): bool
    {
        return $this->getResourceTable($resource)->getDescription() !== null;
    }

    public function getTableDescription(Resource $resource): ?string
    {
        return $this->getResourceTable($resource)->getDescription();
    }

    public function getTableDefaultPaginationPageOption(Resource $resource): int|string|null
    {
        return $this->getResourceTable($resource)->getDefaultPaginationPageOption();
    }

    public function getTableColumns(Resource $resource): Collection
    {
        return collect($this->getResourceTable($resource)->getColumns());
    }

    public function getSearchableColumns(Resource $resource): Collection
    {
        return $this->getTableColumns($resource)
            ->filter(fn ($column) => $column->isSearchable());
    }

    public function getSortableColumns(Resource $resource): Collection
    {
        return $this->getTableColumns($resource)
            ->filter(fn ($column) => $column->isSortable());
    }

    public function getIndividuallySearchableColumns(Resource $resource): Collection
    {
        return $this->getTableColumns($resource)
            ->filter(fn ($column) => $column->isIndividuallySearchable());
    }

    public function getToggleableColumns(Resource $resource): Collection
    {
        return $this->getTableColumns($resource)
            ->filter(fn ($column) => $column->isToggleable());
    }

    public function getToggledHiddenByDefaultColumns(Resource $resource): Collection
    {
        return $this->getTableColumns($resource)
            ->filter(fn ($column) => $column->isToggledHiddenByDefault());
    }

    public function getInitiallyVisibleColumns(Resource $resource): Collection
    {
        return $this->getTableColumns($resource)
            ->filter(fn ($column) => ! $column->isToggledHiddenByDefault());
    }

    public function getDescriptionAboveColumns(Resource $resource): Collection
    {
        return $this->getTableColumns($resource)
            ->filter(fn ($column) => method_exists($column, 'description') &&
                $column->getDescriptionAbove()
            );
    }

    public function getDescriptionBelowColumns(Resource $resource): Collection
    {
        return $this->getTableColumns($resource)
            ->filter(fn ($column) => method_exists($column, 'description') &&
                $column->getDescriptionBelow()
            );
    }

    public function getTableColumnDescriptionAbove(Resource $resource): array
    {
        return $this->getDescriptionAboveColumns($resource)
            ->map(fn ($column) => [
                'column' => $column->getName(),
                'description' => $column->getDescriptionAbove(),
            ])->toArray();
    }

    public function getTableColumnDescriptionBelow(Resource $resource): array
    {
        return $this->getDescriptionBelowColumns($resource)
            ->map(fn ($column) => [
                'column' => $column->getName(),
                'description' => $column->getDescriptionBelow(),
            ])->toArray();
    }

    public function getExtraAttributesColumns(Resource $resource): Collection
    {
        return $this->getTableColumns($resource)
            ->filter(fn ($column) => $column->getExtraAttributes());
    }

    public function getExtraAttributesColumnValues(Resource $resource): array
    {
        return $this->getExtraAttributesColumns($resource)
            ->map(fn ($column) => [
                'column' => $column->getName(),
                'attributes' => $column->getExtraAttributes(),
            ])->toArray();
    }

    public function getTableSelectColumns(Resource $resource): Collection
    {
        return $this->getTableColumns($resource)
            ->filter(fn ($column) => $column instanceof \Filament\Tables\Columns\SelectColumn);
    }

    public function getTableSelectColumnsWithOptions(Resource $resource): array
    {
        return $this->getTableSelectColumns($resource)
            ->map(fn ($column) => [
                'column' => $column->getName(),
                'options' => $column->getOptions(),
            ])->toArray();
    }

    public function getResourceTableColumnsWithSummarizers(Resource $resource): Collection
    {
        return $this->getTableColumns($resource)->filter(fn ($column) => $column->getSummarizers());
    }

    public function hasSoftDeletes(Resource $resource): bool
    {
        return method_exists($resource->getModel(), 'bootSoftDeletes');
    }

    public function getResourceTableActions(Resource $resource): Collection
    {
        return collect($this->getResourceTable($resource)->getFlatActions());
    }

    public function getResourceTableBulkActions(Resource $resource): Collection
    {
        return collect($this->getResourceTable($resource)->getFlatBulkActions());
    }

    public function getResourceTableFilters(Table $table): Collection
    {
        return collect($table->getFilters());
    }

    public function tableHasDeferredLoading(Resource $resource): bool
    {
        return $this->getResourceTable($resource)->isLoadingDeferred();
    }

    public function getIndexHeaderActions(Resource $resource): Collection
    {
        $defaults = [
            'all' => collect(),
            'visible' => collect(),
            'hidden' => collect(),
        ];

        $indexPage = $resource::getPages()['index'] ?? null;

        if (! $indexPage) {
            return collect($defaults);
        }

        try {
            $reflection = new \ReflectionClass($indexPage);

            $pageProperty = $reflection->getProperty('page');

            $page = $pageProperty->getValue($indexPage);

            $page = app()->make($page);

            $reflection = new \ReflectionClass($page);

            $getHeaderActionsProperty = $reflection->getMethod('getHeaderActions');

            $actions = $getHeaderActionsProperty->invoke($page);

            return collect([
                'all' => collect($actions)->map(fn ($action) => $action->getName()),

                'visible' => collect($actions)
                    ->filter(fn ($action) => $action->isVisible())
                    ->map(fn ($action) => $action->getName()),

                'hidden' => collect($actions)
                    ->filter(fn ($action) => ! $action->isVisible())
                    ->map(fn ($action) => $action->getName()),
            ]);

        } catch (\Throwable) {
            return collect($defaults);
        }
    }

    public function getTableActionNames(Resource $resource): Collection
    {
        return $this->getResourceTableActions($resource)->map(fn ($action) => $action->getName());
    }

    public function getTableActionsWithUrl(Resource $resource): Collection
    {
        return $this->getResourceTableActions($resource)
            ->filter(fn ($action) => $action->getUrl() && ! $action->shouldOpenUrlInNewTab());
    }

    public function getTableActionsWithUrlThatShouldOpenInNewTab(Resource $resource): Collection
    {
        return $this->getResourceTableActions($resource)
            ->filter(fn ($action) => $action->getUrl() && $action->shouldOpenUrlInNewTab());
    }

    public function hasTableActionWithUrl(Resource $resource): bool
    {
        return $this->getTableActionsWithUrl($resource)->isNotEmpty();
    }

    public function hasTableActionWithUrlThatShouldOpenInNewTab(Resource $resource): bool
    {
        return $this->getTableActionsWithUrlThatShouldOpenInNewTab($resource)->isNotEmpty();
    }

    public function getTableActionsWithUrlNames(Resource $resource): Collection
    {
        return $this->getTableActionsWithUrl($resource)
            ->map(fn ($action) => $action->getName());
    }

    public function getTableActionsWithUrlThatShouldOpenInNewTabNames(Resource $resource): Collection
    {
        return $this->getTableActionsWithUrlThatShouldOpenInNewTab($resource)->map(fn ($action) => $action->getName());
    }

    public function getTableActionsWithUrlValues(Resource $resource): array
    {
        return $this->getTableActionsWithUrl($resource)->map(fn ($action) => [
            'name' => $action->getName(),
            'url' => $action->getUrl(),
        ])->toArray();
    }

    public function getTableActionsWithUrlThatShouldOpenInNewTabValues(Resource $resource): array
    {
        return $this->getTableActionsWithUrlThatShouldOpenInNewTab($resource)->map(fn ($action) => [
            'name' => $action->getName(),
            'url' => $action->getUrl(),
        ])->toArray();
    }

    public function hasTableAction(string $action, Resource $resource): bool
    {
        return $this->getResourceTableActions($resource)->map(fn ($action) => $action->getName())->contains($action);
    }

    public function hasAnyTableAction(Resource $resource, array $actions): bool
    {
        return $this->getResourceTableActions($resource)->map(fn ($action) => $action->getName())->intersect($actions)->isNotEmpty();
    }

    public function hasAnyTableBulkAction(Resource $resource, array $actions): bool
    {
        return $this->getResourceTableBulkActions($resource)->map(fn ($action) => $action->getName())->intersect($actions)->isNotEmpty();
    }

    public function hasAnyIndexHeaderAction(Resource $resource, array $actions): bool
    {
        return $this->getIndexHeaderActions($resource)['all']->intersect($actions)->isNotEmpty();
    }

    public function hasAnyHiddenIndexHeaderAction(Resource $resource, array $actions): bool
    {
        return $this->getIndexHeaderActions($resource)['hidden']->intersect($actions)->isNotEmpty();
    }

    public function hasAnyVisibleIndexHeaderAction(Resource $resource, array $actions): bool
    {
        return $this->getIndexHeaderActions($resource)['visible']->intersect($actions)->isNotEmpty();
    }

    public function hasTableBulkAction(string $action, Resource $resource): bool
    {
        return $this->getResourceTableBulkActions($resource)->map(fn ($action) => $action->getName())->contains($action);
    }

    public function getTableBulkActionNames(Resource $resource): Collection
    {
        return $this->getResourceTableBulkActions($resource)->map(fn ($action) => $action->getName());
    }

    public function hasTableFilter(string $filter, Table $table): bool
    {
        return $this->getResourceTableFilters($table)->map(fn ($filter) => $filter->getName())->contains($filter);
    }

<<<<<<< HEAD
    public function getRegistrationRouteAction(): ?string
    {
        return Filament::getDefaultPanel()?->getRegistrationRouteAction();
    }

    public function hasRegistration(): bool
    {
        return Filament::hasRegistration();
=======
    public function getLoginRouteAction(): ?string
    {
        return Filament::getDefaultPanel()?->getLoginRouteAction();
    }

    public function getPanelPath(): ?string
    {
        return Filament::getDefaultPanel()?->getPath();
    }

    public function hasLogin(): bool
    {
        return Filament::hasLogin();
>>>>>>> 2d739c13
    }

    public function getDeferredLoadingMethod(): string
    {
        return "\n\t\t->loadTable()";
    }

    public function getGroupMethod(): string
    {
        return "->group({$this->toGroupMethod()})";
    }

    public function toGroupMethod(): ?string
    {
        $group = $this->getGroup();

        $parts = collect(explode('/', $group))
            ->filter(fn ($part) => ! empty($part))
            ->map(fn ($part) => "'".trim(str($part)->kebab())."'");

        return $this->convertDoubleQuotedArrayString($parts->implode(','));
    }
}<|MERGE_RESOLUTION|>--- conflicted
+++ resolved
@@ -611,7 +611,6 @@
         return $this->getResourceTableFilters($table)->map(fn ($filter) => $filter->getName())->contains($filter);
     }
 
-<<<<<<< HEAD
     public function getRegistrationRouteAction(): ?string
     {
         return Filament::getDefaultPanel()?->getRegistrationRouteAction();
@@ -620,7 +619,8 @@
     public function hasRegistration(): bool
     {
         return Filament::hasRegistration();
-=======
+    }
+  
     public function getLoginRouteAction(): ?string
     {
         return Filament::getDefaultPanel()?->getLoginRouteAction();
@@ -634,7 +634,6 @@
     public function hasLogin(): bool
     {
         return Filament::hasLogin();
->>>>>>> 2d739c13
     }
 
     public function getDeferredLoadingMethod(): string
