--- conflicted
+++ resolved
@@ -623,7 +623,6 @@
         return $this->getResourceTableFilters($table)->map(fn ($filter) => $filter->getName())->contains($filter);
     }
 
-<<<<<<< HEAD
     public function hasTenancy(): bool
     {
         return Filament::getDefaultPanel()->hasTenancy();
@@ -637,7 +636,8 @@
     public function getTenantModelClass(): ?string
     {
         return $this->getTenantModel() ? str($this->getTenantModel())->finish('::class') : null;
-=======
+    }
+  
     public function getRegistrationRouteAction(): ?string
     {
         return Filament::getDefaultPanel()?->getRegistrationRouteAction();
@@ -671,7 +671,6 @@
     public function hasLogin(): bool
     {
         return Filament::hasLogin();
->>>>>>> b3cffd83
     }
 
     public function getDeferredLoadingMethod(): string
